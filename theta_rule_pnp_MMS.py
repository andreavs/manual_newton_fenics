from fenics import *
from newton import Newton_manual
import math

"""
In this script we aim to solve the Poisson-Nernst-Planck equations, i.e. the
concentration dynamics of two ions, assuming they act by electrodiffusion.

Variables are
c1 - concentration of ion type 1
c2 - concentration of ion type 2
phi - the electric field

The dynamics equations are
dc1/dt = D(nabla^2(c1) + (1/psi)*nabla(c1*nabla(phi)))
dc2/dt = D(nabla^2(c1) + (1/psi)*nabla(c1*nabla(phi)))
nabla^2 phi = F(z1*c1 + z2*c2)/eps

D, psi, F, eps are physical constants (see below).
z1, z2 are the valencies of the ions.

In this example, the ions start with a high concentration on the left half of
an interval, and a low concentration on the right half. The initial
concentrations are equal.

We use dirichlet boundary conditions for the ions, and a pure von neuman
boundary for the electric field.
"""

set_log_level(99)

<<<<<<< HEAD
def run_mms(dt,N, theta=1):
=======
def run_mms(dt, N, end_time, theta=0):
>>>>>>> 6a1916fe
    mesh = UnitIntervalMesh(N)

    # Defining functions and FEniCS stuff:
    V = FunctionSpace(mesh, 'CG', 1)
    R = FunctionSpace(mesh, 'R', 0)
    W = MixedFunctionSpace([V, V, V, R])
    v_1, v_2, v_phi, d = TestFunctions(W)

    time = 0
    u = Function(W)
    u_new = Function(W)

    c1, c2, phi, dummy = split(u)
    c1_new, c2_new, phi_new, dummy_new = split(u_new)

<<<<<<< HEAD
    c1_theta = (1-theta)*c1 + theta*c1_new
    c2_theta = (1-theta)*c2 + theta*c2_new
    phi_theta = (1-theta)*phi + theta*phi_new
    dummy_theta = (1-theta)*d + theta*dummy_new
=======
    theta = Constant(theta)
    c1_theta = theta*c1 + (1-theta)*c1_new
    c2_theta = theta*c2 + (1-theta)*c2_new
    phi_theta = theta*phi + (1-theta)*phi_new
    dummy_theta = theta*d + (1-theta)*dummy_new
>>>>>>> 6a1916fe

    # Params:
    F = 9.648e4   # Faradays constant, C/mol
    T = 300       # Temperature, Kelvin
    R = 8.314     # Rayleighs constant, J/(K*mol)
    psi = R*T/F
    eps_0 = 8.854 # Vacuum permitivity, pF/m
    eps_r = 80    # Relative permitivity of water, no dimension
    eps = eps_0*eps_r

    D1 = 2.0 # diffusion coefficient
    D2 = 1.0 # diffusion coefficient
    z1 = 1   # valency
    z2 = -1  # valency

    # dt = 1e-3 # time step, ms

    t = Constant(0)
    x = SpatialCoordinate(mesh)

    phi_cc = ((sin(pi*x[0]))**2 - 0.5)*cos(t)**2
    c1_cc = cos(x[0])**3 * sin(t)
    c2_cc = 1/z2*(-eps/F*div(nabla_grad(phi_cc)) - z1*(c1_cc))

    f1 = diff(c1_cc,t) - D1*div(nabla_grad(c1_cc) + (1.0/psi)*z1*c1_cc*nabla_grad(phi_cc))
    f2 = diff(c2_cc,t) - D2*div(nabla_grad(c2_cc) + (1.0/psi)*z2*c2_cc*nabla_grad(phi_cc))

    phi_e = Expression("(pow(sin(pi*x[0]), 2) - 0.5) * pow(cos(t),2)", t=time, degree=4)
    c1_e = Expression("pow(cos(x[0]), 3) * sin(t)", D1=D1, t=time, degree=4)
    c2_e = Expression("1.0/z2*(-eps/F*2*pi*pi*pow(cos(t),2)*cos(2*pi*x[0]) - z1*pow(cos(x[0]), 3) * sin(t))",  \
        z2=z2, z1=z1, eps=eps, F=F, degree=4, t=time)

    assign(u.sub(0), interpolate(c1_e, V))
    assign(u.sub(1), interpolate(c2_e, V))
    assign(u.sub(2), interpolate(phi_e, V))

    # boundary conditions
    def boundary(x, on_boundary):
        return on_boundary

    bcs = [DirichletBC(W.sub(0), c1_e, boundary), DirichletBC(W.sub(1), c2_e, boundary)]

    rho = F*(z1*c1_theta + z2*c2_theta)
<<<<<<< HEAD
    form = ((c1_new-c1)*v_1 + dt*inner(D1*nabla_grad(c1_theta) + \
        D1*c1_theta*z1*nabla_grad(phi_theta)/psi, nabla_grad(v_1)) - dt*f1*v_1)*dx + \
        ((c2_new-c2)*v_2 + dt*inner(D2*nabla_grad(c2_theta) + \
        D2*c2_theta*z2*nabla_grad(phi_theta)/psi, nabla_grad(v_2)) - dt*f2*v_2)*dx + \
        (eps*inner(nabla_grad(phi_new),nabla_grad(v_phi)) + dummy_new*v_phi + phi_new*d - rho*v_phi)*dx
=======
    k = Constant(dt)
    form = ((c1_new-c1)*v_1 + k*inner(D1*nabla_grad(c1_theta) + \
        D1*c1_theta*z1*nabla_grad(phi_theta)/psi, nabla_grad(v_1)) - k*f1*v_1)*dx + \
        ((c2_new-c2)*v_2 + k*inner(D2*nabla_grad(c2_theta) + \
        D2*c2_theta*z2*nabla_grad(phi_theta)/psi, nabla_grad(v_2)) - k*f2*v_2)*dx + \
        (eps*inner(nabla_grad(phi_new), nabla_grad(v_phi)) + dummy_new*v_phi + phi_new*d - rho*v_phi)*dx
>>>>>>> 6a1916fe

    dw = TrialFunction(W)
    Jac = derivative(form, u_new, dw)
    u_res = Function(W)

    tv = 0
<<<<<<< HEAD

    N_t = int(0.01/dt)

    error_c1 = Function(V)
    error_c2 = Function(V)
    for i in range(100):
=======
    n_iter = int(end_time / dt)
    for i in range(n_iter):
>>>>>>> 6a1916fe
        tv += dt
        c1_e.t = tv
        c2_e.t = tv
        phi_e.t = tv
        t.assign(tv)

        Newton_manual(Jac, form, u_new, u_res,bcs=bcs, max_it=1000, atol = 1e-9, rtol=1e-8)
        assign(u, u_new)

    c1_e_f = project(c1_e, V)
    c1_sol = Function(V)
    assign(c1_sol, u.sub(0))

    error_c1 = errornorm(c1_e, c1_sol, norm_type="l2", degree_rise=3)
    error_c2 = errornorm(c2_e, u.sub(1), norm_type="l2", degree_rise=3)
    error_phi = errornorm(phi_e, u.sub(2), norm_type="l2", degree_rise=3)

    return error_c1, error_c2, error_phi, mesh.hmin()

<<<<<<< HEAD
if __name__ == '__main__':
        errors_c1 = []
        errors_c2 = []
        errors_phi = []
        h = []
        N_list = [100, 200, 400, 800]
        dt = 1e-7

        # Spatial convergence test
        for N in N_list:
            error_c1, error_c2, error_phi, hmin = run_mms(dt, N, theta=1)
=======

def run_convergence(N_list, dt_list):
    errors_c1 = []
    errors_c2 = []
    errors_phi = []
    h = []
    type_of_convergence = "Spatial" if len(N_list) > len(dt_list) else "Temporal"
    print "="*15, type_of_convergence, "="*15
    end_time = dt_list[0]*10 if type_of_convergence == "Spatial" else max(dt_list)*4

    for N in N_list:
        for dt in dt_list:
            print N, dt
            error_c1, error_c2, error_phi, hmin = run_mms(dt, N, end_time,
                                                          theta=0.5)
>>>>>>> 6a1916fe
            h.append(hmin)
            errors_c1.append(error_c1)
            errors_c2.append(error_c2)
            errors_phi.append(error_phi)
<<<<<<< HEAD
            dt = dt

        print h
        print errors_c1
        print errors_c2
        print errors_phi
        for i in range(len(N_list) - 1):
            print math.log(errors_c1[i] / errors_c1[i+1]) / math.log(h[i] / h[i+1])
        for i in range(len(N_list) - 1):
            print math.log(errors_c2[i] / errors_c2[i+1]) / math.log(h[i] / h[i+1])
        for i in range(len(N_list) - 1):
            print math.log(errors_phi[i] / errors_phi[i+1]) / math.log(h[i] / h[i+1])


        # print "Spatial convergence rate:"
        # for i in range(len(N_list) - 1):
        #     print math.log(error[i] / error[i+1]) / math.log(h[i] / h[i+1])
=======

    N = max(len(N_list), len(dt_list)) - 1
    h = h if len(N_list) > len(dt_list) else dt_list

    print "Spatial convergence C1"
    for i in range(N):
        print math.log(errors_c1[i] / errors_c1[i+1]) / math.log(h[i] / h[i+1])

    print "Spatial convergence C2"
    for i in range(N):
        print math.log(errors_c2[i] / errors_c2[i+1]) / math.log(h[i] / h[i+1])

    print "Spatial convergence phi"
    for i in range(N):
        print math.log(errors_c2[i] / errors_c2[i+1]) / math.log(h[i] / h[i+1])

    print "\n"

if __name__ == '__main__':
        run_convergence([100, 200, 400, 800], [1e-6])
        run_convergence([800], [0.001, 0.0005, 0.00025])
>>>>>>> 6a1916fe
<|MERGE_RESOLUTION|>--- conflicted
+++ resolved
@@ -5,35 +5,26 @@
 """
 In this script we aim to solve the Poisson-Nernst-Planck equations, i.e. the
 concentration dynamics of two ions, assuming they act by electrodiffusion.
-
 Variables are
 c1 - concentration of ion type 1
 c2 - concentration of ion type 2
 phi - the electric field
-
 The dynamics equations are
 dc1/dt = D(nabla^2(c1) + (1/psi)*nabla(c1*nabla(phi)))
 dc2/dt = D(nabla^2(c1) + (1/psi)*nabla(c1*nabla(phi)))
 nabla^2 phi = F(z1*c1 + z2*c2)/eps
-
 D, psi, F, eps are physical constants (see below).
 z1, z2 are the valencies of the ions.
-
 In this example, the ions start with a high concentration on the left half of
 an interval, and a low concentration on the right half. The initial
 concentrations are equal.
-
 We use dirichlet boundary conditions for the ions, and a pure von neuman
 boundary for the electric field.
 """
 
-set_log_level(99)
+# set_log_level(99)
 
-<<<<<<< HEAD
-def run_mms(dt,N, theta=1):
-=======
 def run_mms(dt, N, end_time, theta=0):
->>>>>>> 6a1916fe
     mesh = UnitIntervalMesh(N)
 
     # Defining functions and FEniCS stuff:
@@ -49,18 +40,11 @@
     c1, c2, phi, dummy = split(u)
     c1_new, c2_new, phi_new, dummy_new = split(u_new)
 
-<<<<<<< HEAD
-    c1_theta = (1-theta)*c1 + theta*c1_new
-    c2_theta = (1-theta)*c2 + theta*c2_new
-    phi_theta = (1-theta)*phi + theta*phi_new
-    dummy_theta = (1-theta)*d + theta*dummy_new
-=======
     theta = Constant(theta)
     c1_theta = theta*c1 + (1-theta)*c1_new
     c2_theta = theta*c2 + (1-theta)*c2_new
     phi_theta = theta*phi + (1-theta)*phi_new
     dummy_theta = theta*d + (1-theta)*dummy_new
->>>>>>> 6a1916fe
 
     # Params:
     F = 9.648e4   # Faradays constant, C/mol
@@ -103,47 +87,35 @@
 
     bcs = [DirichletBC(W.sub(0), c1_e, boundary), DirichletBC(W.sub(1), c2_e, boundary)]
 
-    rho = F*(z1*c1_theta + z2*c2_theta)
-<<<<<<< HEAD
-    form = ((c1_new-c1)*v_1 + dt*inner(D1*nabla_grad(c1_theta) + \
-        D1*c1_theta*z1*nabla_grad(phi_theta)/psi, nabla_grad(v_1)) - dt*f1*v_1)*dx + \
-        ((c2_new-c2)*v_2 + dt*inner(D2*nabla_grad(c2_theta) + \
-        D2*c2_theta*z2*nabla_grad(phi_theta)/psi, nabla_grad(v_2)) - dt*f2*v_2)*dx + \
-        (eps*inner(nabla_grad(phi_new),nabla_grad(v_phi)) + dummy_new*v_phi + phi_new*d - rho*v_phi)*dx
-=======
+    rho = F*(z1*c1_new + z2*c2_new)
     k = Constant(dt)
     form = ((c1_new-c1)*v_1 + k*inner(D1*nabla_grad(c1_theta) + \
         D1*c1_theta*z1*nabla_grad(phi_theta)/psi, nabla_grad(v_1)) - k*f1*v_1)*dx + \
         ((c2_new-c2)*v_2 + k*inner(D2*nabla_grad(c2_theta) + \
         D2*c2_theta*z2*nabla_grad(phi_theta)/psi, nabla_grad(v_2)) - k*f2*v_2)*dx + \
         (eps*inner(nabla_grad(phi_new), nabla_grad(v_phi)) + dummy_new*v_phi + phi_new*d - rho*v_phi)*dx
->>>>>>> 6a1916fe
 
     dw = TrialFunction(W)
     Jac = derivative(form, u_new, dw)
     u_res = Function(W)
 
     tv = 0
-<<<<<<< HEAD
-
-    N_t = int(0.01/dt)
-
-    error_c1 = Function(V)
-    error_c2 = Function(V)
-    for i in range(100):
-=======
     n_iter = int(end_time / dt)
+    error_plot = Function(V)
     for i in range(n_iter):
->>>>>>> 6a1916fe
         tv += dt
         c1_e.t = tv
         c2_e.t = tv
         phi_e.t = tv
         t.assign(tv)
 
-        Newton_manual(Jac, form, u_new, u_res,bcs=bcs, max_it=1000, atol = 1e-9, rtol=1e-8)
+        Newton_manual(Jac, form, u_new, u_res,bcs=bcs, max_it=1000, atol = 1e-12, rtol=1e-12)
+        assign(error_plot, u_new.sub(0))
+        error_plot.assign(error_plot-project(c1_e, V))
+        plot(error_plot)
         assign(u, u_new)
 
+    interactive()
     c1_e_f = project(c1_e, V)
     c1_sol = Function(V)
     assign(c1_sol, u.sub(0))
@@ -154,21 +126,8 @@
 
     return error_c1, error_c2, error_phi, mesh.hmin()
 
-<<<<<<< HEAD
-if __name__ == '__main__':
-        errors_c1 = []
-        errors_c2 = []
-        errors_phi = []
-        h = []
-        N_list = [100, 200, 400, 800]
-        dt = 1e-7
 
-        # Spatial convergence test
-        for N in N_list:
-            error_c1, error_c2, error_phi, hmin = run_mms(dt, N, theta=1)
-=======
-
-def run_convergence(N_list, dt_list):
+def run_convergence(N_list, dt_list, theta=0):
     errors_c1 = []
     errors_c2 = []
     errors_phi = []
@@ -181,31 +140,11 @@
         for dt in dt_list:
             print N, dt
             error_c1, error_c2, error_phi, hmin = run_mms(dt, N, end_time,
-                                                          theta=0.5)
->>>>>>> 6a1916fe
+                                                          theta=theta)
             h.append(hmin)
             errors_c1.append(error_c1)
             errors_c2.append(error_c2)
             errors_phi.append(error_phi)
-<<<<<<< HEAD
-            dt = dt
-
-        print h
-        print errors_c1
-        print errors_c2
-        print errors_phi
-        for i in range(len(N_list) - 1):
-            print math.log(errors_c1[i] / errors_c1[i+1]) / math.log(h[i] / h[i+1])
-        for i in range(len(N_list) - 1):
-            print math.log(errors_c2[i] / errors_c2[i+1]) / math.log(h[i] / h[i+1])
-        for i in range(len(N_list) - 1):
-            print math.log(errors_phi[i] / errors_phi[i+1]) / math.log(h[i] / h[i+1])
-
-
-        # print "Spatial convergence rate:"
-        # for i in range(len(N_list) - 1):
-        #     print math.log(error[i] / error[i+1]) / math.log(h[i] / h[i+1])
-=======
 
     N = max(len(N_list), len(dt_list)) - 1
     h = h if len(N_list) > len(dt_list) else dt_list
@@ -226,5 +165,4 @@
 
 if __name__ == '__main__':
         run_convergence([100, 200, 400, 800], [1e-6])
-        run_convergence([800], [0.001, 0.0005, 0.00025])
->>>>>>> 6a1916fe
+        run_convergence([800], [0.001, 0.0005, 0.00025])
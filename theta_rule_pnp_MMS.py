from fenics import *
from newton import Newton_manual
import math

"""
In this script we aim to solve the Poisson-Nernst-Planck equations, i.e. the
concentration dynamics of two ions, assuming they act by electrodiffusion.

Variables are
c1 - concentration of ion type 1
c2 - concentration of ion type 2
phi - the electric field

The dynamics equations are
dc1/dt = D(nabla^2(c1) + (1/psi)*nabla(c1*nabla(phi)))
dc2/dt = D(nabla^2(c1) + (1/psi)*nabla(c1*nabla(phi)))
nabla^2 phi = F(z1*c1 + z2*c2)/eps

D, psi, F, eps are physical constants (see below).
z1, z2 are the valencies of the ions.

In this example, the ions start with a high concentration on the left half of
an interval, and a low concentration on the right half. The initial
concentrations are equal.

We use dirichlet boundary conditions for the ions, and a pure von neuman
boundary for the electric field.
"""

set_log_level(99)

def run_mms(dt, N, end_time, theta=0):
    mesh = UnitIntervalMesh(N)

    # Defining functions and FEniCS stuff:
    V = FunctionSpace(mesh, 'CG', 1)
    R = FunctionSpace(mesh, 'R', 0)
    W = MixedFunctionSpace([V, V, V, R])
    v_1, v_2, v_phi, d = TestFunctions(W)

    time = 0
    u = Function(W)
    u_new = Function(W)

    c1, c2, phi, dummy = split(u)
    c1_new, c2_new, phi_new, dummy_new = split(u_new)

<<<<<<< HEAD
    theta = Constant(theta)
=======
    theta = 0.5
>>>>>>> debdc149
    c1_theta = theta*c1 + (1-theta)*c1_new
    c2_theta = theta*c2 + (1-theta)*c2_new
    phi_theta = theta*phi + (1-theta)*phi_new
    dummy_theta = theta*d + (1-theta)*dummy_new

    # Params:
    F = 9.648e4   # Faradays constant, C/mol
    T = 300       # Temperature, Kelvin
    R = 8.314     # Rayleighs constant, J/(K*mol)
    psi = R*T/F
    eps_0 = 8.854 # Vacuum permitivity, pF/m
    eps_r = 80    # Relative permitivity of water, no dimension
    eps = eps_0*eps_r

    D1 = 2.0 # diffusion coefficient
    D2 = 1.0 # diffusion coefficient
<<<<<<< HEAD
    z1 = 1   # valency
    z2 = -1  # valency
=======
    z1 = 1 # valency
    z2 = -1 # valency

    # dt = 1e-3 # time step, ms

>>>>>>> debdc149

    t = Constant(0)
    x = SpatialCoordinate(mesh)

    phi_cc = ((sin(pi*x[0]))**2 - 0.5)*cos(t)**2
    c1_cc = cos(x[0])**3 * sin(t)
    c2_cc = 1/z2*(-eps/F*div(nabla_grad(phi_cc)) - z1*(c1_cc))

    f1 = diff(c1_cc,t) - D1*div(nabla_grad(c1_cc) + (1.0/psi)*z1*c1_cc*nabla_grad(phi_cc))
    f2 = diff(c2_cc,t) - D2*div(nabla_grad(c2_cc) + (1.0/psi)*z2*c2_cc*nabla_grad(phi_cc))

    phi_e = Expression("(pow(sin(pi*x[0]), 2) - 0.5) * pow(cos(t),2)", t=time, degree=4)
    c1_e = Expression("pow(cos(x[0]), 3) * sin(t)", D1=D1, t=time, degree=4)
    c2_e = Expression("1.0/z2*(-eps/F*2*pi*pi*pow(cos(t),2)*cos(2*pi*x[0]) - z1*pow(cos(x[0]), 3) * sin(t))",  \
        z2=z2, z1=z1, eps=eps, F=F, degree=4, t=time)

    assign(u.sub(0), interpolate(c1_e, V))
    assign(u.sub(1), interpolate(c2_e, V))
    assign(u.sub(2), interpolate(phi_e, V))

    # boundary conditions
    def boundary(x, on_boundary):
        return on_boundary

    bcs = [DirichletBC(W.sub(0), c1_e, boundary), DirichletBC(W.sub(1), c2_e, boundary)]

    rho = F*(z1*c1_theta + z2*c2_theta)
<<<<<<< HEAD
    k = Constant(dt)
    form = ((c1_new-c1)*v_1 + k*inner(D1*nabla_grad(c1_theta) + \
        D1*c1_theta*z1*nabla_grad(phi_theta)/psi, nabla_grad(v_1)) - k*f1*v_1)*dx + \
        ((c2_new-c2)*v_2 + k*inner(D2*nabla_grad(c2_theta) + \
        D2*c2_theta*z2*nabla_grad(phi_theta)/psi, nabla_grad(v_2)) - k*f2*v_2)*dx + \
        (eps*inner(nabla_grad(phi_new), nabla_grad(v_phi)) + dummy_new*v_phi + phi_new*d - rho*v_phi)*dx
=======
    form = ((c1_new-c1)*v_1 + dt*inner(D1*nabla_grad(c1_theta) + \
        D1*c1_theta*z1*nabla_grad(phi_theta)/psi, nabla_grad(v_1)) - dt*f1*v_1)*dx + \
        ((c2_new-c2)*v_2 + dt*inner(D2*nabla_grad(c2_theta) + \
        D2*c2_theta*z2*nabla_grad(phi_theta)/psi, nabla_grad(v_2)) - dt*f2*v_2)*dx + \
        (eps*inner(nabla_grad(phi_new),nabla_grad(v_phi)) + dummy_new*v_phi + phi_theta*d - rho*v_phi)*dx
>>>>>>> debdc149

    dw = TrialFunction(W)
    Jac = derivative(form, u_new, dw)
    u_res = Function(W)

    tv = 0
<<<<<<< HEAD
    n_iter = int(end_time / dt)
    for i in range(n_iter):
=======

    N_t = int(0.01/dt)
    for i in range(100):
>>>>>>> debdc149
        tv += dt
        c1_e.t = tv
        c2_e.t = tv
        phi_e.t = tv
        t.assign(tv)

        Newton_manual(Jac, form, u_new, u_res,bcs=bcs, max_it=1000, atol = 1e-9, rtol=1e-8)
        assign(u, u_new)

    c1_e_f = project(c1_e, V)
    c1_sol = Function(V)
    assign(c1_sol, u.sub(0))

    error_c1 = errornorm(c1_e, c1_sol, norm_type="l2", degree_rise=3)
    error_c2 = errornorm(c2_e, u.sub(1), norm_type="l2", degree_rise=3)
    error_phi = errornorm(phi_e, u.sub(2), norm_type="l2", degree_rise=3)

    return error_c1, error_c2, error_phi, mesh.hmin()

<<<<<<< HEAD

def run_convergence(N_list, dt_list):
    errors_c1 = []
    errors_c2 = []
    errors_phi = []
    h = []
    type_of_convergence = "Spatial" if len(N_list) > len(dt_list) else "Temporal"
    print "="*15, type_of_convergence, "="*15
    end_time = dt_list[0]*10 if type_of_convergence == "Spatial" else max(dt_list)*4

    for N in N_list:
        for dt in dt_list:
            print N, dt
            error_c1, error_c2, error_phi, hmin = run_mms(dt, N, end_time,
                                                          theta=0.5)
=======
if __name__ == '__main__':
        errors_c1 = []
        errors_c2 = []
        errors_phi = []
        h = []
        N_list = [100, 200, 400, 800]
        dt = 1e-7

        # Spatial convergence test
        for N in N_list:
            error_c1, error_c2, error_phi, hmin = run_mms(dt, N)
>>>>>>> debdc149
            h.append(hmin)
            errors_c1.append(error_c1)
            errors_c2.append(error_c2)
            errors_phi.append(error_phi)
            dt = dt/2

<<<<<<< HEAD
    N = max(len(N_list), len(dt_list)) - 1
    h = h if len(N_list) > len(dt_list) else dt_list

    print "Spatial convergence C1"
    for i in range(N):
        print math.log(errors_c1[i] / errors_c1[i+1]) / math.log(h[i] / h[i+1])
=======
        print h
        print errors_c1
        print errors_c2
        print errors_phi
        for i in range(len(N_list) - 1):
            print math.log(errors_c1[i] / errors_c1[i+1]) / math.log(h[i] / h[i+1])
        for i in range(len(N_list) - 1):
            print math.log(errors_c2[i] / errors_c2[i+1]) / math.log(h[i] / h[i+1])
        for i in range(len(N_list) - 1):
            print math.log(errors_phi[i] / errors_phi[i+1]) / math.log(h[i] / h[i+1])
>>>>>>> debdc149

    print "Spatial convergence C2"
    for i in range(N):
        print math.log(errors_c2[i] / errors_c2[i+1]) / math.log(h[i] / h[i+1])

    print "Spatial convergence phi"
    for i in range(N):
        print math.log(errors_c2[i] / errors_c2[i+1]) / math.log(h[i] / h[i+1])

    print "\n"

if __name__ == '__main__':
        run_convergence([100, 200, 400, 800], [1e-6])
        run_convergence([800], [0.001, 0.0005, 0.00025])<|MERGE_RESOLUTION|>--- conflicted
+++ resolved
@@ -45,11 +45,7 @@
     c1, c2, phi, dummy = split(u)
     c1_new, c2_new, phi_new, dummy_new = split(u_new)
 
-<<<<<<< HEAD
     theta = Constant(theta)
-=======
-    theta = 0.5
->>>>>>> debdc149
     c1_theta = theta*c1 + (1-theta)*c1_new
     c2_theta = theta*c2 + (1-theta)*c2_new
     phi_theta = theta*phi + (1-theta)*phi_new
@@ -66,16 +62,10 @@
 
     D1 = 2.0 # diffusion coefficient
     D2 = 1.0 # diffusion coefficient
-<<<<<<< HEAD
     z1 = 1   # valency
     z2 = -1  # valency
-=======
-    z1 = 1 # valency
-    z2 = -1 # valency
 
     # dt = 1e-3 # time step, ms
-
->>>>>>> debdc149
 
     t = Constant(0)
     x = SpatialCoordinate(mesh)
@@ -103,34 +93,20 @@
     bcs = [DirichletBC(W.sub(0), c1_e, boundary), DirichletBC(W.sub(1), c2_e, boundary)]
 
     rho = F*(z1*c1_theta + z2*c2_theta)
-<<<<<<< HEAD
     k = Constant(dt)
     form = ((c1_new-c1)*v_1 + k*inner(D1*nabla_grad(c1_theta) + \
         D1*c1_theta*z1*nabla_grad(phi_theta)/psi, nabla_grad(v_1)) - k*f1*v_1)*dx + \
         ((c2_new-c2)*v_2 + k*inner(D2*nabla_grad(c2_theta) + \
         D2*c2_theta*z2*nabla_grad(phi_theta)/psi, nabla_grad(v_2)) - k*f2*v_2)*dx + \
         (eps*inner(nabla_grad(phi_new), nabla_grad(v_phi)) + dummy_new*v_phi + phi_new*d - rho*v_phi)*dx
-=======
-    form = ((c1_new-c1)*v_1 + dt*inner(D1*nabla_grad(c1_theta) + \
-        D1*c1_theta*z1*nabla_grad(phi_theta)/psi, nabla_grad(v_1)) - dt*f1*v_1)*dx + \
-        ((c2_new-c2)*v_2 + dt*inner(D2*nabla_grad(c2_theta) + \
-        D2*c2_theta*z2*nabla_grad(phi_theta)/psi, nabla_grad(v_2)) - dt*f2*v_2)*dx + \
-        (eps*inner(nabla_grad(phi_new),nabla_grad(v_phi)) + dummy_new*v_phi + phi_theta*d - rho*v_phi)*dx
->>>>>>> debdc149
 
     dw = TrialFunction(W)
     Jac = derivative(form, u_new, dw)
     u_res = Function(W)
 
     tv = 0
-<<<<<<< HEAD
     n_iter = int(end_time / dt)
     for i in range(n_iter):
-=======
-
-    N_t = int(0.01/dt)
-    for i in range(100):
->>>>>>> debdc149
         tv += dt
         c1_e.t = tv
         c2_e.t = tv
@@ -150,7 +126,6 @@
 
     return error_c1, error_c2, error_phi, mesh.hmin()
 
-<<<<<<< HEAD
 
 def run_convergence(N_list, dt_list):
     errors_c1 = []
@@ -166,44 +141,17 @@
             print N, dt
             error_c1, error_c2, error_phi, hmin = run_mms(dt, N, end_time,
                                                           theta=0.5)
-=======
-if __name__ == '__main__':
-        errors_c1 = []
-        errors_c2 = []
-        errors_phi = []
-        h = []
-        N_list = [100, 200, 400, 800]
-        dt = 1e-7
-
-        # Spatial convergence test
-        for N in N_list:
-            error_c1, error_c2, error_phi, hmin = run_mms(dt, N)
->>>>>>> debdc149
             h.append(hmin)
             errors_c1.append(error_c1)
             errors_c2.append(error_c2)
             errors_phi.append(error_phi)
-            dt = dt/2
 
-<<<<<<< HEAD
     N = max(len(N_list), len(dt_list)) - 1
     h = h if len(N_list) > len(dt_list) else dt_list
 
     print "Spatial convergence C1"
     for i in range(N):
         print math.log(errors_c1[i] / errors_c1[i+1]) / math.log(h[i] / h[i+1])
-=======
-        print h
-        print errors_c1
-        print errors_c2
-        print errors_phi
-        for i in range(len(N_list) - 1):
-            print math.log(errors_c1[i] / errors_c1[i+1]) / math.log(h[i] / h[i+1])
-        for i in range(len(N_list) - 1):
-            print math.log(errors_c2[i] / errors_c2[i+1]) / math.log(h[i] / h[i+1])
-        for i in range(len(N_list) - 1):
-            print math.log(errors_phi[i] / errors_phi[i+1]) / math.log(h[i] / h[i+1])
->>>>>>> debdc149
 
     print "Spatial convergence C2"
     for i in range(N):
